#pragma once

#include <vector>
#include <memory>
#include <map>

class config_parameters : public std::map<std::wstring, std::wstring>
{
};

// Epoch configuration.
struct epoch_configuration
{
    size_t worker_rank;
    size_t number_of_workers;

    size_t minibatch_size;
    size_t total_size;

    size_t number_of_sequences;
};

typedef size_t input_id;

// Input description.
struct input_description
{
    std::string name;
    input_id id;
    std::string target_layout_type;
    std::map<std::string, std::string> properties;
};
typedef std::shared_ptr<input_description> input_description_ptr;

class minibatch_layout
{
};

class tensor_layout
{
};

struct layout
{
    minibatch_layout columns;
    tensor_layout rows;
};

typedef std::shared_ptr<layout> layout_ptr;

// Input data.
class input
{
    char* data_;
    size_t data_size_;
    layout_ptr layout_;

public:
    input(char* data, size_t data_size, layout_ptr layout)
        : data_(data)
        , data_size_(data_size)
        , layout_(layout)
    {
    }

    const char* get_data() const
    {
        return data_;
    }

    size_t get_data_size() const
    {
        return data_size_;
    }

    layout_ptr get_layout() const
    {
        return layout_;
    }
};
typedef std::shared_ptr<input> input_ptr;

// Memory provider. Should be used for allocating storage according to the layout.
class memory_provider
{
public:
    void* alloc(size_t element, size_t number_of_elements);
    void free(void* ptr);
};
typedef std::shared_ptr<memory_provider> memory_provider_ptr;

// Represents a single epoch.
class minibatch
{
public:
    std::map<size_t /*id from the input description*/, input_ptr> mb;

    bool operator!()
    {}
};

class epoch
{
public:
<<<<<<< HEAD
    virtual minibatch read_minibatch() = 0;
=======
    virtual bool read_minibatch(std::map<input_id, input_ptr>& minibatch);
>>>>>>> 6f779c3d
    virtual ~epoch() = 0 {};
};
typedef std::unique_ptr<epoch> epoch_ptr;

// Main reader interface. The border interface between the CNTK and reader.
class reader
{
public:
    virtual std::vector<input_description_ptr> get_inputs() = 0;
    virtual epoch_ptr start_next_epoch(const epoch_configuration& config) = 0;
    virtual ~reader() = 0 {};
};
typedef std::unique_ptr<reader> reader_ptr;

// Factory function for creating a reader.
reader_ptr create_reader(const config_parameters& parameters, memory_provider_ptr memory_provider);<|MERGE_RESOLUTION|>--- conflicted
+++ resolved
@@ -102,11 +102,7 @@
 class epoch
 {
 public:
-<<<<<<< HEAD
     virtual minibatch read_minibatch() = 0;
-=======
-    virtual bool read_minibatch(std::map<input_id, input_ptr>& minibatch);
->>>>>>> 6f779c3d
     virtual ~epoch() = 0 {};
 };
 typedef std::unique_ptr<epoch> epoch_ptr;
