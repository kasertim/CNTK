//
// <copyright company="Microsoft">
//     Copyright (c) Microsoft Corporation.  All rights reserved.
// </copyright>
//
#define _CRT_SECURE_NO_WARNINGS
#define _SCL_SECURE_NO_WARNINGS

#include "FrameModePacker.h"

namespace Microsoft { namespace MSR { namespace CNTK {

    FrameModePacker::FrameModePacker(
        MemoryProviderPtr memoryProvider,
        TransformerPtr transformer,
        size_t minibatchSize,
        size_t elementSize,
        const std::vector<InputDescriptionPtr>& inputs)
        : m_transformer(transformer)
        , m_mbSize(minibatchSize)
        , m_elementSize(elementSize)
        , m_inputs(inputs)
        , m_minibatchLayout(std::make_shared<MBLayout>())
        , m_memoryProvider(memoryProvider)
    {
        for (const auto& input : inputs)
        {
            m_inputBuffers.push_back(AllocateBuffer(m_mbSize * input->sampleLayout->GetNumElements(), m_elementSize));
        }
    }

    Minibatch FrameModePacker::ReadMinibatch()
    {
        assert(m_mbSize > 0);

        Minibatch m;
        m.atEndOfEpoch = false;

        auto images = m_transformer->GetNextSequences(m_mbSize);

        assert(!images.m_endOfEpoch || images.m_data.size() == 0); // TODO for now, will change
        if (images.m_endOfEpoch)
        {
            m.atEndOfEpoch = true;
        }

        for (size_t i = 0; i < images.m_data.size(); i++)
        {
            assert(m_inputBuffers.size() == images.m_data[i].size());
            for (int j = 0; j < images.m_data[i].size(); ++j)
            {
                size_t dimensions = m_inputs[j]->sampleLayout->GetNumElements() * m_elementSize;
                std::copy(
                    reinterpret_cast<char*>(images.m_data[i][j].data),
                    reinterpret_cast<char*>(images.m_data[i][j].data) + dimensions,
                    reinterpret_cast<char*>(m_inputBuffers[j].get()) + dimensions * i);
            }
        }

        if (images.m_data.size() == 0)
        {
            return m;
        }

        m_minibatchLayout->Init(images.m_data.size(), 1);
        for (int i = 0; i < m_inputs.size(); ++i)
        {
            size_t dimensions = m_inputs[i]->sampleLayout->GetNumElements() * m_elementSize;
            InputPtr stream = std::make_shared<Input>();
            stream->data = m_inputBuffers[i].get();
<<<<<<< HEAD
            stream->dataSize = mbSize * dimensions;
            stream->layout = m_minibatchLayout;
=======
            stream->dataSize = images.m_data.size() * dimensions;
            stream->layout = layout;
>>>>>>> b1c5ed11
            m.minibatch.push_back(stream);
        }

        return m;
    }

    std::shared_ptr<void> FrameModePacker::AllocateBuffer(size_t numElements, size_t elementSize)
    {
        return std::shared_ptr<void>(
            m_memoryProvider->Alloc(elementSize, numElements),
            [this](void* p) { m_memoryProvider->Free(p); });
    }
}}}<|MERGE_RESOLUTION|>--- conflicted
+++ resolved
@@ -68,13 +68,9 @@
             size_t dimensions = m_inputs[i]->sampleLayout->GetNumElements() * m_elementSize;
             InputPtr stream = std::make_shared<Input>();
             stream->data = m_inputBuffers[i].get();
-<<<<<<< HEAD
-            stream->dataSize = mbSize * dimensions;
+            stream->dataSize = images.m_data.size() * dimensions;
             stream->layout = m_minibatchLayout;
-=======
-            stream->dataSize = images.m_data.size() * dimensions;
-            stream->layout = layout;
->>>>>>> b1c5ed11
+
             m.minibatch.push_back(stream);
         }
 
