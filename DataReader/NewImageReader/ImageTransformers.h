#pragma once

#include <set>
#include <unordered_map>
#include <random>
#include <opencv2/opencv.hpp>

#include "InnerInterfaces.h"
#include "ConcStack.h"

namespace Microsoft { namespace MSR { namespace CNTK {

    class ConfigParameters;

    class BaseTransformer : public Transformer
    {
    public:
        BaseTransformer(
            TransformerPtr next,
            const std::vector<InputDescriptionPtr> & inputs,
            unsigned int seed);

        virtual void SetEpochConfiguration(const EpochConfiguration& config) override;
        virtual SequenceData GetNextSequence() override;

    protected:
        using UniRealT = std::uniform_real_distribution<double>;
        using UniIntT = std::uniform_int_distribution<int>;

        Sequence Apply(Sequence& mat);
        virtual void Apply(cv::Mat& mat) = 0;
        unsigned int GetSeed() const
        {
            return m_seed;
        }

    private:
        std::vector<InputId> m_featureStreamIds;
        TransformerPtr m_next;
        unsigned int m_seed;
        cv::Mat m_buffer;
    };

    class CropTransform : public BaseTransformer
    {
    public:
        CropTransform(
            TransformerPtr next,
            const std::vector<InputDescriptionPtr> & inputs,
            const ConfigParameters& parameters,
            unsigned int seed);

    protected:
        virtual void Apply(cv::Mat& mat) override;

    private:
        enum class CropType { Center = 0, Random = 1 };
        enum class RatioJitterType
        {
            None = 0,
            UniRatio = 1,
            UniLength = 2,
            UniArea = 3
        };

        void InitFromConfig(const ConfigParameters & config);
        CropType ParseCropType(const std::string& src);
        RatioJitterType ParseJitterType(const std::string& src);
        cv::Rect GetCropRect(CropType type, int crow, int ccol, double cropRatio, std::mt19937& rng);

        conc_stack<std::unique_ptr<std::mt19937>> m_rngs;
        CropType m_cropType;
        double m_cropRatioMin;
        double m_cropRatioMax;
        RatioJitterType m_jitterType;
        bool m_hFlip;
    };

    class ScaleTransform : public BaseTransformer
    {
    public:
        ScaleTransform(TransformerPtr next,
<<<<<<< HEAD
            InputId appliedStreamId,
            const ConfigParameters& config,
=======
            const std::vector<InputDescriptionPtr> & inputs,
>>>>>>> 46409016
            unsigned int seed,
            int dataType);

    private:
        void InitFromConfig(const ConfigParameters& config);
        virtual void Apply(cv::Mat& mat) override;

        using StrToIntMapT = std::unordered_map<std::string, int>;
        StrToIntMapT m_interpMap;
        std::vector<int> m_interp;

        conc_stack<std::unique_ptr<std::mt19937>> m_rngs;
        int m_dataType;
        size_t m_imgWidth;
        size_t m_imgHeight;
        size_t m_imgChannels;
    };

    class MeanTransform : public BaseTransformer
    {
    public:
        MeanTransform(TransformerPtr next, const std::vector<InputDescriptionPtr> & inputs);

    private:
        virtual void Apply(cv::Mat& mat) override;
        void InitFromConfig(const ConfigParameters & config);

        cv::Mat m_meanImg;
    };
}}}<|MERGE_RESOLUTION|>--- conflicted
+++ resolved
@@ -80,12 +80,8 @@
     {
     public:
         ScaleTransform(TransformerPtr next,
-<<<<<<< HEAD
-            InputId appliedStreamId,
+            const std::vector<InputDescriptionPtr> & inputs,
             const ConfigParameters& config,
-=======
-            const std::vector<InputDescriptionPtr> & inputs,
->>>>>>> 46409016
             unsigned int seed,
             int dataType);
 
